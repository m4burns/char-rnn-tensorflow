import tensorflow as tf
from tensorflow.contrib import rnn
from tensorflow.contrib import legacy_seq2seq

import numpy as np

class Model():
    def __init__(self, args, training=True):
        self.args = args
        if not training:
            args.batch_size = 1
            args.seq_length = 1

        if args.model == 'rnn':
            cell_fn = rnn.BasicRNNCell
        elif args.model == 'gru':
            cell_fn = rnn.GRUCell
        elif args.model == 'lstm':
            cell_fn = rnn.BasicLSTMCell
        else:
            raise Exception("model type not supported: {}".format(args.model))

        cell = cell_fn(args.rnn_size, state_is_tuple=True)

<<<<<<< HEAD
        if training and args.keep_prob < 1:
            cell = rnn_cell.DropoutWrapper(cell, output_keep_prob=args.keep_prob)

        self.cell = cell = rnn_cell.MultiRNNCell([cell] * args.num_layers)
=======
        self.cell = cell = rnn.MultiRNNCell([cell] * args.num_layers, state_is_tuple=True)
>>>>>>> 0905bfee

        self.input_data = tf.placeholder(tf.int32, [args.batch_size, args.seq_length])
        self.targets = tf.placeholder(tf.int32, [args.batch_size, args.seq_length])
        self.initial_state = cell.zero_state(args.batch_size, tf.float32)

        with tf.variable_scope('rnnlm'):
            softmax_w = tf.get_variable("softmax_w", [args.rnn_size, args.vocab_size])
            softmax_b = tf.get_variable("softmax_b", [args.vocab_size])
            with tf.device("/cpu:0"):
                embedding = tf.get_variable("embedding", [args.vocab_size, args.rnn_size])
<<<<<<< HEAD
                inputs = tf.nn.embedding_lookup(embedding, self.input_data)
                if training and args.keep_prob < 1:
                    inputs = tf.nn.dropout(inputs, args.keep_prob)

                inputs = tf.split(1, args.seq_length, inputs)
=======
                inputs = tf.split(tf.nn.embedding_lookup(embedding, self.input_data), args.seq_length, 1)
>>>>>>> 0905bfee
                inputs = [tf.squeeze(input_, [1]) for input_ in inputs]

        def loop(prev, _):
            prev = tf.matmul(prev, softmax_w) + softmax_b
            prev_symbol = tf.stop_gradient(tf.argmax(prev, 1))
            return tf.nn.embedding_lookup(embedding, prev_symbol)

<<<<<<< HEAD
        outputs, last_state = seq2seq.rnn_decoder(inputs, self.initial_state, cell, loop_function=loop if not training else None, scope='rnnlm')
        output = tf.reshape(tf.concat(1, outputs), [-1, args.rnn_size])
=======
        outputs, last_state = legacy_seq2seq.rnn_decoder(inputs, self.initial_state, cell, loop_function=loop if infer else None, scope='rnnlm')
        output = tf.reshape(tf.concat(outputs, 1), [-1, args.rnn_size])
>>>>>>> 0905bfee
        self.logits = tf.matmul(output, softmax_w) + softmax_b
        self.probs = tf.nn.softmax(self.logits)
        loss = legacy_seq2seq.sequence_loss_by_example([self.logits],
                [tf.reshape(self.targets, [-1])],
                [tf.ones([args.batch_size * args.seq_length])],
                args.vocab_size)
        self.cost = tf.reduce_sum(loss) / args.batch_size / args.seq_length
        self.final_state = last_state
        self.lr = tf.Variable(0.0, trainable=False)
        tvars = tf.trainable_variables()
        grads, _ = tf.clip_by_global_norm(tf.gradients(self.cost, tvars),
                args.grad_clip)
        optimizer = tf.train.AdamOptimizer(self.lr)
        self.train_op = optimizer.apply_gradients(zip(grads, tvars))

    def sample(self, sess, chars, vocab, num=200, prime='The ', sampling_type=1):
        state = sess.run(self.cell.zero_state(1, tf.float32))
        for char in prime[:-1]:
            x = np.zeros((1, 1))
            x[0, 0] = vocab[char]
            feed = {self.input_data: x, self.initial_state:state}
            [state] = sess.run([self.final_state], feed)

        def weighted_pick(weights):
            t = np.cumsum(weights)
            s = np.sum(weights)
            return(int(np.searchsorted(t, np.random.rand(1)*s)))

        ret = prime
        char = prime[-1]
        for n in range(num):
            x = np.zeros((1, 1))
            x[0, 0] = vocab[char]
            feed = {self.input_data: x, self.initial_state:state}
            [probs, state] = sess.run([self.probs, self.final_state], feed)
            p = probs[0]

            if sampling_type == 0:
                sample = np.argmax(p)
            elif sampling_type == 2:
                if char == ' ':
                    sample = weighted_pick(p)
                else:
                    sample = np.argmax(p)
            else: # sampling_type == 1 default:
                sample = weighted_pick(p)

            pred = chars[sample]
            ret += pred
            char = pred
        return ret

<|MERGE_RESOLUTION|>--- conflicted
+++ resolved
@@ -22,14 +22,10 @@
 
         cell = cell_fn(args.rnn_size, state_is_tuple=True)
 
-<<<<<<< HEAD
         if training and args.keep_prob < 1:
             cell = rnn_cell.DropoutWrapper(cell, output_keep_prob=args.keep_prob)
 
-        self.cell = cell = rnn_cell.MultiRNNCell([cell] * args.num_layers)
-=======
         self.cell = cell = rnn.MultiRNNCell([cell] * args.num_layers, state_is_tuple=True)
->>>>>>> 0905bfee
 
         self.input_data = tf.placeholder(tf.int32, [args.batch_size, args.seq_length])
         self.targets = tf.placeholder(tf.int32, [args.batch_size, args.seq_length])
@@ -40,15 +36,12 @@
             softmax_b = tf.get_variable("softmax_b", [args.vocab_size])
             with tf.device("/cpu:0"):
                 embedding = tf.get_variable("embedding", [args.vocab_size, args.rnn_size])
-<<<<<<< HEAD
+
                 inputs = tf.nn.embedding_lookup(embedding, self.input_data)
                 if training and args.keep_prob < 1:
                     inputs = tf.nn.dropout(inputs, args.keep_prob)
 
-                inputs = tf.split(1, args.seq_length, inputs)
-=======
-                inputs = tf.split(tf.nn.embedding_lookup(embedding, self.input_data), args.seq_length, 1)
->>>>>>> 0905bfee
+                inputs = tf.split(inputs, args.seq_length, 1)
                 inputs = [tf.squeeze(input_, [1]) for input_ in inputs]
 
         def loop(prev, _):
@@ -56,13 +49,9 @@
             prev_symbol = tf.stop_gradient(tf.argmax(prev, 1))
             return tf.nn.embedding_lookup(embedding, prev_symbol)
 
-<<<<<<< HEAD
-        outputs, last_state = seq2seq.rnn_decoder(inputs, self.initial_state, cell, loop_function=loop if not training else None, scope='rnnlm')
+        outputs, last_state = legacy_seq2seq.rnn_decoder(inputs, self.initial_state, cell, loop_function=loop if not training else None, scope='rnnlm')
         output = tf.reshape(tf.concat(1, outputs), [-1, args.rnn_size])
-=======
-        outputs, last_state = legacy_seq2seq.rnn_decoder(inputs, self.initial_state, cell, loop_function=loop if infer else None, scope='rnnlm')
-        output = tf.reshape(tf.concat(outputs, 1), [-1, args.rnn_size])
->>>>>>> 0905bfee
+
         self.logits = tf.matmul(output, softmax_w) + softmax_b
         self.probs = tf.nn.softmax(self.logits)
         loss = legacy_seq2seq.sequence_loss_by_example([self.logits],
