--- conflicted
+++ resolved
@@ -25,16 +25,12 @@
         cells = []
         for _ in range(args.num_layers):
             cell = cell_fn(args.rnn_size)
+            if training and args.keep_prob < 1.0:
+                cell = rnn.DropoutWrapper(cell,
+                                          output_keep_prob=args.keep_prob)
             cells.append(cell)
 
-<<<<<<< HEAD
         self.cell = cell = rnn.MultiRNNCell(cells, state_is_tuple=True)
-=======
-        if training and args.keep_prob < 1:
-            cell = rnn_cell.DropoutWrapper(cell, output_keep_prob=args.keep_prob)
-
-        self.cell = cell = rnn.MultiRNNCell([cell] * args.num_layers, state_is_tuple=True)
->>>>>>> 7fd9bd78
 
         self.input_data = tf.placeholder(tf.int32, [args.batch_size, args.seq_length])
         self.targets = tf.placeholder(tf.int32, [args.batch_size, args.seq_length])
@@ -43,22 +39,14 @@
         with tf.variable_scope('rnnlm'):
             softmax_w = tf.get_variable("softmax_w", [args.rnn_size, args.vocab_size])
             softmax_b = tf.get_variable("softmax_b", [args.vocab_size])
-<<<<<<< HEAD
 
         embedding = tf.get_variable("embedding", [args.vocab_size, args.rnn_size])
-        inputs = tf.split(tf.nn.embedding_lookup(embedding, self.input_data), args.seq_length, 1)
+        inputs = tf.nn.embedding_lookup(embedding, self.input_data)
+        if training and args.keep_prob < 1.0:
+            inputs = tf.nn.dropout(inputs, args.keep_prob)
+
+        inputs = tf.split(inputs, args.seq_length, 1)
         inputs = [tf.squeeze(input_, [1]) for input_ in inputs]
-=======
-            with tf.device("/cpu:0"):
-                embedding = tf.get_variable("embedding", [args.vocab_size, args.rnn_size])
-
-                inputs = tf.nn.embedding_lookup(embedding, self.input_data)
-                if training and args.keep_prob < 1:
-                    inputs = tf.nn.dropout(inputs, args.keep_prob)
-
-                inputs = tf.split(inputs, args.seq_length, 1)
-                inputs = [tf.squeeze(input_, [1]) for input_ in inputs]
->>>>>>> 7fd9bd78
 
         def loop(prev, _):
             prev = tf.matmul(prev, softmax_w) + softmax_b
@@ -66,7 +54,8 @@
             return tf.nn.embedding_lookup(embedding, prev_symbol)
 
         outputs, last_state = legacy_seq2seq.rnn_decoder(inputs, self.initial_state, cell, loop_function=loop if not training else None, scope='rnnlm')
-        output = tf.reshape(tf.concat(1, outputs), [-1, args.rnn_size])
+        output = tf.reshape(tf.concat(outputs, 1), [-1, args.rnn_size])
+
 
         self.logits = tf.matmul(output, softmax_w) + softmax_b
         self.probs = tf.nn.softmax(self.logits)
