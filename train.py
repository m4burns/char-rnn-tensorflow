--- conflicted
+++ resolved
@@ -36,13 +36,9 @@
     parser.add_argument('--learning_rate', type=float, default=0.002,
                        help='learning rate')
     parser.add_argument('--decay_rate', type=float, default=0.97,
-<<<<<<< HEAD
                        help='decay rate for rmsprop')
-=======
-                       help='decay rate for rmsprop')  
     parser.add_argument('--keep_prob', type=float, default=1.0,
-                       help='probability of keeping weights in the dropout layer')                       
->>>>>>> 7fd9bd78
+                       help='probability of keeping weights in the dropout layer')
     parser.add_argument('--init_from', type=str, default=None,
                        help="""continue training from saved model at this path. Path must contain files saved by previous training process:
                             'config.pkl'        : configuration;
