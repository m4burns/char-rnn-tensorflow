--- conflicted
+++ resolved
@@ -16,23 +16,15 @@
     parser.add_argument('--data_dir', type=str, default='data/tinyshakespeare',
                         help='data directory containing input.txt')
     parser.add_argument('--save_dir', type=str, default='save',
-<<<<<<< HEAD
                         help='directory to store checkpointed models')
-=======
-                       help='directory to store checkpointed models')
     parser.add_argument('--log_dir', type=str, default='logs',
-                       help='directory to store tensorboard logs')
->>>>>>> ed54f4cd
+                        help='directory to store tensorboard logs')
     parser.add_argument('--rnn_size', type=int, default=128,
                         help='size of RNN hidden state')
     parser.add_argument('--num_layers', type=int, default=2,
                         help='number of layers in the RNN')
     parser.add_argument('--model', type=str, default='lstm',
-<<<<<<< HEAD
-                        help='rnn, gru, or lstm')
-=======
-                       help='rnn, gru, lstm, or nas')
->>>>>>> ed54f4cd
+                        help='rnn, gru, lstm, or nas')
     parser.add_argument('--batch_size', type=int, default=50,
                         help='minibatch size')
     parser.add_argument('--seq_length', type=int, default=50,
@@ -46,29 +38,18 @@
     parser.add_argument('--learning_rate', type=float, default=0.002,
                         help='learning rate')
     parser.add_argument('--decay_rate', type=float, default=0.97,
-<<<<<<< HEAD
                         help='decay rate for rmsprop')
+    parser.add_argument('--output_keep_prob', type=float, default=1.0,
+                        help='probability of keeping weights in the hidden layer')
+    parser.add_argument('--input_keep_prob', type=float, default=1.0,
+                        help='probability of keeping weights in the input layer')
     parser.add_argument('--init_from', type=str, default=None,
                         help="""continue training from saved model at this path. Path must contain files saved by previous training process:
-                             'config.pkl'        : configuration;
-                             'chars_vocab.pkl'   : vocabulary definitions;
-                             'checkpoint'        : paths to model file(s) (created by tf).
-                                                   Note: this file contains absolute paths, be careful when moving files around;
-                             'model.ckpt-*'      : file(s) with model definition (created by tf)
-=======
-                       help='decay rate for rmsprop')
-    parser.add_argument('--output_keep_prob', type=float, default=1.0,
-                       help='probability of keeping weights in the hidden layer')
-    parser.add_argument('--input_keep_prob', type=float, default=1.0,
-                       help='probability of keeping weights in the input layer')
-    parser.add_argument('--init_from', type=str, default=None,
-                       help="""continue training from saved model at this path. Path must contain files saved by previous training process:
                             'config.pkl'        : configuration;
                             'chars_vocab.pkl'   : vocabulary definitions;
                             'checkpoint'        : paths to model file(s) (created by tf).
                                                   Note: this file contains absolute paths, be careful when moving files around;
                             'model.ckpt-*'      : file(s) with model definition (created by tf)
->>>>>>> ed54f4cd
                         """)
     args = parser.parse_args()
     train(args)
@@ -81,15 +62,9 @@
     # check compatibility if training is continued from previously saved model
     if args.init_from is not None:
         # check if all necessary files exist
-<<<<<<< HEAD
-        assert os.path.isdir(args.init_from), " %s must be a a path" % args.init_from
-        assert os.path.isfile(os.path.join(args.init_from, "config.pkl")), "config.pkl file does not exist in path %s" % args.init_from
-        assert os.path.isfile(os.path.join(args.init_from, "chars_vocab.pkl")), "chars_vocab.pkl.pkl file does not exist in path %s" % args.init_from
-=======
         assert os.path.isdir(args.init_from)," %s must be a a path" % args.init_from
         assert os.path.isfile(os.path.join(args.init_from,"config.pkl")),"config.pkl file does not exist in path %s"%args.init_from
         assert os.path.isfile(os.path.join(args.init_from,"chars_vocab.pkl")),"chars_vocab.pkl.pkl file does not exist in path %s" % args.init_from
->>>>>>> ed54f4cd
         ckpt = tf.train.get_checkpoint_state(args.init_from)
         assert ckpt, "No checkpoint found"
         assert ckpt.model_checkpoint_path, "No model path found in checkpoint"
@@ -99,26 +74,16 @@
             saved_model_args = cPickle.load(f)
         need_be_same = ["model", "rnn_size", "num_layers", "seq_length"]
         for checkme in need_be_same:
-<<<<<<< HEAD
-            assert vars(saved_model_args)[checkme] == vars(args)[checkme], "Command line argument and saved model disagree on '%s' " % checkme
-=======
             assert vars(saved_model_args)[checkme]==vars(args)[checkme],"Command line argument and saved model disagree on '%s' "%checkme
->>>>>>> ed54f4cd
 
         # open saved vocab/dict and check if vocabs/dicts are compatible
         with open(os.path.join(args.init_from, 'chars_vocab.pkl'), 'rb') as f:
             saved_chars, saved_vocab = cPickle.load(f)
-<<<<<<< HEAD
-        assert saved_chars == data_loader.chars, "Data and loaded model disagree on character set!"
-        assert saved_vocab == data_loader.vocab, "Data and loaded model disagree on dictionary mappings!"
-
-=======
         assert saved_chars==data_loader.chars, "Data and loaded model disagree on character set!"
         assert saved_vocab==data_loader.vocab, "Data and loaded model disagree on dictionary mappings!"
 
     if not os.path.isdir(args.save_dir):
         os.makedirs(args.save_dir)
->>>>>>> ed54f4cd
     with open(os.path.join(args.save_dir, 'config.pkl'), 'wb') as f:
         cPickle.dump(args, f)
     with open(os.path.join(args.save_dir, 'chars_vocab.pkl'), 'wb') as f:
@@ -150,17 +115,12 @@
                 for i, (c, h) in enumerate(model.initial_state):
                     feed[c] = state[i].c
                     feed[h] = state[i].h
-<<<<<<< HEAD
-                train_loss, state, _ = sess.run([model.cost, model.final_state,
-                                                 model.train_op], feed)
-=======
                 train_loss, state, _ = sess.run([model.cost, model.final_state, model.train_op], feed)
 
                 # instrument for tensorboard
                 summ, train_loss, state, _ = sess.run([summaries, model.cost, model.final_state, model.train_op], feed)
                 writer.add_summary(summ, e * data_loader.num_batches + b)
 
->>>>>>> ed54f4cd
                 end = time.time()
                 print("{}/{} (epoch {}), train_loss = {:.3f}, time/batch = {:.3f}"
                       .format(e * data_loader.num_batches + b,
